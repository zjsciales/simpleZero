# Simple Flask app with SSL and TastyTrade OAuth2
from flask import Flask, render_template, request, redirect, session, jsonify
from datetime import datetime
<<<<<<< HEAD
from tt import get_oauth_authorization_url, exchange_code_for_token, set_access_token, set_refresh_token, get_market_data, get_oauth_token, get_options_chain, get_trading_range, get_options_chain_by_date
import config
=======
from tt import get_oauth_authorization_url, exchange_code_for_token, set_access_token, set_refresh_token, get_oauth_token, get_options_chain, get_trading_range, get_options_chain_by_date, get_options_chain_data
from tt_data import TastyTradeMarketData
import config
import requests
import uuid
from collections import defaultdict
>>>>>>> 9f2fdd75

app = Flask(__name__)
app.secret_key = 'your_secret_key_change_in_production'

<<<<<<< HEAD
=======
# In-memory store for trade data to avoid session cookie bloat
# This could be replaced with Redis or a database for production scaling
trade_store = defaultdict(dict)

def get_user_session_id():
    """Get or create a unique session ID for the user"""
    if 'user_session_id' not in session:
        session['user_session_id'] = str(uuid.uuid4())
    return session['user_session_id']

def store_trade_data(trade_type, data):
    """Store trade data in memory store"""
    session_id = get_user_session_id()
    trade_store[session_id][trade_type] = data
    print(f"🗄️ Stored {trade_type} for session {session_id[:8]}...")

def get_trade_data(trade_type):
    """Retrieve trade data from memory store"""
    session_id = get_user_session_id()
    return trade_store[session_id].get(trade_type)

>>>>>>> 9f2fdd75
# Set Flask configuration based on environment
app.config['DEBUG'] = config.DEBUG
app.config['ENV'] = config.FLASK_ENV

print(f"🚀 Flask App - Environment: {'PRODUCTION' if config.IS_PRODUCTION else 'DEVELOPMENT'}")
print(f"🚀 Flask App - Debug Mode: {config.DEBUG}")
print(f"🚀 Flask App - Port: {config.PORT}")

<<<<<<< HEAD
=======
# Helper function for market data using clean architecture
def get_market_data_clean(ticker='SPY'):
    """Get market data using the clean tt_data.py implementation"""
    try:
        client = TastyTradeMarketData()
        market_data = client.get_market_data_clean(ticker)
        
        if market_data:
            return {
                'symbol': market_data['symbol'],
                'current_price': market_data['current_price'],
                'bid': market_data['bid'],
                'ask': market_data['ask'],
                'volume': market_data['volume'],
                'price_change': market_data['price_change'],
                'percent_change': market_data['percent_change'],
                'status': 'success'
            }
        else:
            return {
                'symbol': ticker,
                'current_price': 0.0,
                'bid': 0.0,
                'ask': 0.0,
                'volume': 0,
                'price_change': 0.0,
                'percent_change': 0.0,
                'status': 'error',
                'error': 'No market data available'
            }
    except Exception as e:
        return {
            'symbol': ticker,
            'current_price': 0.0,
            'bid': 0.0,
            'ask': 0.0,
            'volume': 0,
            'price_change': 0.0,
            'percent_change': 0.0,
            'status': 'error',
            'error': str(e)
        }

>>>>>>> 9f2fdd75
@app.route('/')
def home():
    """Home page - redirect to login if not authenticated, dashboard if authenticated"""
    token = session.get('prod_access_token') or session.get('access_token')
    if token:
        print(f"✅ User authenticated, redirecting to dashboard")
        return redirect('/dashboard')
    else:
        print("❌ No authentication, showing login page")
        return render_template('login.html')

@app.route('/dashboard')
def dashboard():
    """Main dashboard page - requires authentication"""
    # Check for production token (new naming or legacy)
    token = session.get('prod_access_token') or session.get('access_token')
    if not token:
        print("❌ No authentication token found, redirecting to login")
        return redirect('/')
    
    print(f"✅ Dashboard access granted with token: {token[:20]}...")
    
    # Ensure tt.py has the token
    set_access_token(token)
    return render_template('dashboard.html')

@app.route('/login')
def login():
    """Redirect to TastyTrade OAuth2 authorization"""
    auth_url = get_oauth_authorization_url()
    print(f"🔗 Redirecting to: {auth_url}")
    return redirect(auth_url)

@app.route('/zscialespersonal')  # Legacy dev callback - keep for backward compatibility
@app.route('/tt')  # Legacy production callback - keep for backward compatibility
@app.route('/zscialesProd')  # New dev callback for TastyTrade Prod integration
@app.route('/ttProd')  # New production callback for TastyTrade Prod integration
def oauth_callback():
    """Handle OAuth2 callback from TastyTrade (supports multiple endpoints)"""
    code = request.args.get('code')
    state = request.args.get('state')
    error = request.args.get('error')
    
    # Determine which callback URI was used
    callback_uri = request.path
    environment_info = ""
    if callback_uri == "/zscialesProd":
        environment_info = " (Development → TastyTrade Prod)"
    elif callback_uri == "/ttProd":
        environment_info = " (Production → TastyTrade Prod)"
    elif callback_uri == "/zscialespersonal":
        environment_info = " (Legacy Dev Callback)"
    elif callback_uri == "/tt":
        environment_info = " (Legacy Prod Callback)"
    
    print(f"🔐 OAuth callback received on {callback_uri}{environment_info}")
    print(f"🔐 Code: {code[:20]}..." if code else "No code")
    print(f"🔐 State: {state}")
    print(f"🔐 Error: {error}" if error else "No error")
    
    if error:
        return f"OAuth Error: {error}", 400
    
    if not code:
        return "No authorization code received", 400
    
    # Exchange code for token
    print("🔐 Exchanging code for token...")
    token_data = exchange_code_for_token(code)
    
    if token_data and token_data.get('access_token'):
        print("🔐 Successfully received tokens!")
        # Store PRODUCTION tokens in session with proper naming
        session['prod_access_token'] = token_data['access_token']
        if token_data.get('refresh_token'):
            session['prod_refresh_token'] = token_data['refresh_token']
        
        # Also set the tokens in tt.py module (for backward compatibility)
        set_access_token(token_data['access_token'])
        if token_data.get('refresh_token'):
            set_refresh_token(token_data['refresh_token'])
            
        print("🏭 Production tokens stored successfully")
            
        print("🔐 Redirecting to dashboard...")
        return redirect('/dashboard')
    else:
        print("🔐 Failed to exchange code for token")
        return "Failed to exchange code for token", 500

@app.route('/oauth/sandbox/callback')
def new_sandbox_oauth_callback():
    """Handle OAuth2 callback from TastyTrade Sandbox"""
    code = request.args.get('code')
    state = request.args.get('state')
    error = request.args.get('error')
    
    print(f"🧪 Sandbox OAuth callback received")
    print(f"🔐 Code: {code[:20]}..." if code else "No code")
    print(f"🔐 State: {state}")
    print(f"🔐 Error: {error}" if error else "No error")
    
    if error:
        return f"OAuth Error: {error}", 400
    
    if not code:
        return "No authorization code received", 400
    
    # Exchange code for SANDBOX token
    print("🧪 Exchanging code for sandbox token...")
    token_data = exchange_sandbox_code_for_token(code)
    
    if token_data and token_data.get('access_token'):
        print("🧪 Successfully received sandbox tokens!")
        # Store SANDBOX tokens in session
        session['sandbox_access_token'] = token_data['access_token']
        if token_data.get('refresh_token'):
            session['sandbox_refresh_token'] = token_data['refresh_token']
            
        print("🧪 Sandbox tokens stored successfully")
        print("🔐 Redirecting to dashboard...")
        return redirect('/dashboard')
    else:
        print("🧪 Failed to exchange code for sandbox token")
        return "Failed to exchange code for sandbox token", 500

@app.route('/status')
def status():
    """Check authentication status"""
    token = session.get('prod_access_token') or session.get('access_token') or get_oauth_token()
    
    if token:
        return jsonify({
            'authenticated': True,
            'token_length': len(token),
            'token_preview': token[:20] + '...'
        })
    else:
        return jsonify({
            'authenticated': False,
            'message': 'No valid token found'
        })

@app.route('/market-data')
def market_data():
    """Test market data retrieval with authentication"""
    # Check for production tokens (new naming scheme with backward compatibility)
    token = session.get('prod_access_token') or session.get('access_token')
    
    if not token:
        return """
        <h1>❌ Not Authenticated</h1>
        <p>You need to authenticate first to access market data.</p>
        <p><a href="/login">Login with TastyTrade</a></p>
        <p><a href="/">Home</a></p>
        """
    
    # Ensure tt.py has the token
    set_access_token(token)
    
    # Try to get market data
    try:
        market_info = get_market_data_clean()
        
        if market_info:
            return f"""
            <h1>📊 Market Data for {market_info['symbol']}</h1>
            <table border="1" style="border-collapse: collapse; margin: 20px 0;">
                <tr><th>Metric</th><th>Value</th></tr>
                <tr><td>Current Price</td><td>${market_info['current_price']:.2f}</td></tr>
                <tr><td>Price Change</td><td>${market_info['price_change']:.2f}</td></tr>
                <tr><td>Percent Change</td><td>{market_info['percent_change']:.2f}%</td></tr>
                <tr><td>Bid</td><td>${market_info['bid']:.2f}</td></tr>
                <tr><td>Ask</td><td>${market_info['ask']:.2f}</td></tr>
                <tr><td>Volume</td><td>{market_info['volume']:,}</td></tr>
            </table>
            <p><a href="/market-data">Refresh</a> | <a href="/">Home</a></p>
            """
        else:
            return """
            <h1>❌ Market Data Failed</h1>
            <p>Unable to retrieve market data. Check the terminal for details.</p>
            <p><a href="/market-data">Try Again</a> | <a href="/">Home</a></p>
            """
    except Exception as e:
        return f"""
        <h1>❌ Error</h1>
        <p>Error retrieving market data: {str(e)}</p>
        <p><a href="/market-data">Try Again</a> | <a href="/">Home</a></p>
        """

@app.route('/api/market-data')
def api_market_data():
    """API endpoint for market data (JSON response)"""
    # Check for production tokens (new naming scheme with backward compatibility)
    token = session.get('prod_access_token') or session.get('access_token')
    refresh_token = session.get('prod_refresh_token') or session.get('refresh_token')
    
    print(f"🔍 Flask session check:")
    print(f"  - Has prod_access_token: {bool(token)}")
    print(f"  - Has refresh_token: {bool(refresh_token)}")
    if token:
        print(f"  - Token preview: {token[:20]}...")
    print(f"  - Session keys: {list(session.keys())}")
    
    if not token:
        print("❌ No production access token in session")
        return jsonify({'error': 'Production authentication required'}), 401
    
    # Ensure tt.py has both tokens
    print("🔄 Setting production tokens in tt.py module")
    set_access_token(token)
    if refresh_token:
        set_refresh_token(refresh_token)
    
    # Try to get market data
    try:
        print("📞 Calling get_market_data_clean() function")
        market_info = get_market_data_clean()
        
        if market_info and market_info.get('status') == 'success':
            print("✅ Market data retrieved successfully")
            return jsonify(market_info)
        else:
            error_msg = market_info.get('error', 'Market data unavailable') if market_info else 'Market data function returned None'
            print(f"❌ Market data error: {error_msg}")
            return jsonify({'error': error_msg}), 503
    except Exception as e:
        print(f"💥 Exception in market data retrieval: {e}")
        return jsonify({'error': str(e)}), 500

@app.route('/api/options-chain')
def api_options_chain():
    """API endpoint for options chain data"""
    try:
        print("🔍 Flask session check:")
        prod_token = session.get('prod_access_token') or session.get('access_token')
        print(f"  - Has prod_access_token: {bool(prod_token)}")
        print(f"  - Has refresh_token: {'refresh_token' in session}")
        
        if prod_token:
            token_preview = prod_token[:20] + '...' if len(prod_token) > 20 else prod_token
            print(f"  - Token preview: {token_preview}")
        
        print(f"  - Session keys: {list(session.keys())}")
        
        # Set tokens in tt.py module
        print("🔄 Setting tokens in tt.py module")
        if prod_token:
            set_access_token(prod_token)
        if 'refresh_token' in session:
            set_refresh_token(session['refresh_token'])
        
        # Get request parameters
        ticker = request.args.get('ticker', 'SPY').upper()
        limit = int(request.args.get('limit', 50))
        dte_only = request.args.get('dte_only', 'true').lower() == 'true'
        dte = request.args.get('dte')
        if dte:
            dte = int(dte)
        option_type = request.args.get('option_type')  # 'call', 'put', or None
        
        # Strike range parameters
        strike_min = request.args.get('strike_min')
        strike_max = request.args.get('strike_max')
        strike_range = None
        if strike_min or strike_max:
            strike_range = {}
            if strike_min:
                strike_range['min'] = float(strike_min)
            if strike_max:
                strike_range['max'] = float(strike_max)
        
        print(f"📞 Calling get_options_chain_data() function with bulk API")
        print(f"📋 Parameters: ticker={ticker}, dte={dte}")
        
        # Call the new bulk options chain function
        options_info = get_options_chain_data(
            ticker=ticker,
            dte=dte if dte is not None else 0,  # Default to 0DTE if not specified
            current_price=None  # Let it fetch the current price
        )
        
        if options_info:
            print(f"✅ Options chain data retrieved successfully!")
            return jsonify(options_info)
        else:
            print("❌ Options chain function returned None")
            return jsonify({'error': 'Options chain data unavailable'}), 503
    except Exception as e:
        print(f"💥 Exception in options chain retrieval: {e}")
        return jsonify({'error': str(e)}), 500

@app.route('/api/available-dtes')
def api_available_dtes():
    """API endpoint to get available DTEs for a ticker"""
    from market_data import get_available_dtes
    
    try:
        # Get ticker from query params (default to SPY)
        ticker = request.args.get('ticker', 'SPY').upper()
        print(f"🔍 Getting available DTEs for {ticker}")
        
        # Check authentication (new naming scheme with backward compatibility)
        prod_token = session.get('prod_access_token') or session.get('access_token')
        if not prod_token:
            print("❌ No production access token in session")
            return jsonify({'error': 'Production authentication required'}), 401
            
        # Set token in tt.py module for the market_data function
        set_access_token(prod_token)
        
        available_dtes = get_available_dtes(ticker)
        
        if available_dtes:
            print(f"✅ Found {len(available_dtes)} available DTEs for {ticker}")
            return jsonify({
                'success': True,
                'ticker': ticker,
                'available_dtes': available_dtes,
                'count': len(available_dtes)
            })
        else:
            print(f"❌ No DTEs available for {ticker}")
            return jsonify({'error': f'No DTEs available for {ticker}'}), 404
            
    except Exception as e:
        print(f"💥 Exception getting available DTEs: {e}")
        return jsonify({'error': str(e)}), 500

@app.route('/api/debug-options')
def debug_options():
    """Debug endpoint to inspect raw options data"""
    try:
        print("🔧 Debug options endpoint called")
        ticker = request.args.get('ticker', 'SPY')
        
        # Get raw options chain data
        from market_data import get_compact_options_chain
        from tt import parse_option_symbol
        raw_data = get_compact_options_chain(ticker)
        
        # Process the data to extract useful information
        all_options = []
        expiration_dates = set()
        
        print(f"🔍 Raw data type: {type(raw_data)}")
        print(f"🔍 Raw data keys: {list(raw_data.keys()) if isinstance(raw_data, dict) else 'Not a dict'}")
        
        if isinstance(raw_data, dict) and raw_data.get('success') and 'symbols' in raw_data:
            symbols = raw_data['symbols']
            print(f"🔍 Found {len(symbols)} symbols in raw_data['symbols']")
            
            for symbol in symbols:
                if isinstance(symbol, str):
                    # Parse the option symbol
                    parsed = parse_option_symbol(symbol)
                    if parsed:
                        option_info = {
                            'symbol': symbol,
                            'expiration_date': parsed.get('expiration_date', 'Unknown'),
                            'strike_price': parsed.get('strike_price', 'Unknown'),
                            'option_type': parsed.get('option_type', 'Unknown'),
                            'underlying': parsed.get('underlying', 'Unknown')
                        }
                        all_options.append(option_info)
                        
                        # Track expiration dates
                        exp_date = parsed.get('expiration_date')
                        if exp_date:
                            expiration_dates.add(exp_date)
                    else:
                        print(f"⚠️ Could not parse symbol: {symbol}")
        else:
            print(f"🔍 Raw data format not as expected. Success: {raw_data.get('success')}, has symbols: {'symbols' in raw_data}")
        
        # Sort expiration dates
        sorted_expirations = sorted(list(expiration_dates))
        
        # Get sample options (first 1000)
        sample_options = all_options[:1000]
        
        return jsonify({
            'success': True,
            'ticker': ticker,
            'total_options': len(all_options),
            'unique_expirations': len(sorted_expirations),
            'response_type': str(type(raw_data)),
            'raw_response_keys': list(raw_data.keys()) if isinstance(raw_data, dict) else [],
            'expiration_dates': sorted_expirations,
            'sample_options': sample_options,
            'raw_data_preview': str(raw_data)[:1000],  # First 1000 chars for debugging
            'raw_symbols_count': len(raw_data.get('symbols', [])) if isinstance(raw_data, dict) else 0
        })
    except Exception as e:
        print(f"💥 Exception in debug options: {e}")
        import traceback
        traceback.print_exc()
        return jsonify({'success': False, 'error': str(e)}), 500

@app.route('/api/trading-range')
def api_trading_range():
    """API endpoint for trading range calculation"""
    try:
        print("🔍 Flask session check:")
        prod_token = session.get('prod_access_token') or session.get('access_token')
        print(f"  - Has prod_access_token: {bool(prod_token)}")
        print(f"  - Has refresh_token: {'refresh_token' in session}")
        
        # Set tokens in tt.py module
        print("🔄 Setting tokens in tt.py module")
        if prod_token:
            set_access_token(prod_token)
        if 'refresh_token' in session:
            set_refresh_token(session['refresh_token'])
        
        # Get request parameters
        ticker = request.args.get('ticker', 'SPY').upper()
        current_price = request.args.get('current_price')
        if current_price:
            current_price = float(current_price)
        range_percent = request.args.get('range_percent')
        if range_percent:
            range_percent = float(range_percent)
        dte = request.args.get('dte')
        if dte:
            dte = int(dte)
        
        print(f"📞 Calling get_trading_range() function")
        print(f"📋 Parameters: ticker={ticker}, current_price={current_price}, range_percent={range_percent}, dte={dte}")
        
        # Call the trading range function
        range_info = get_trading_range(
            ticker=ticker,
            current_price=current_price,
            range_percent=range_percent,
            dte=dte
        )
        
        if range_info:
            print(f"✅ Trading range calculated successfully!")
            return jsonify(range_info)
        else:
            print("❌ Trading range function returned None")
            return jsonify({'error': 'Trading range calculation failed'}), 503
    except Exception as e:
        print(f"💥 Exception in trading range calculation: {e}")
        return jsonify({'error': str(e)}), 500

@app.route('/api/options-by-date')
def api_options_by_date():
    """API endpoint for options chain by expiration date"""
    try:
        print("🔍 Flask session check:")
        prod_token = session.get('prod_access_token') or session.get('access_token')
        print(f"  - Has prod_access_token: {bool(prod_token)}")
        print(f"  - Has refresh_token: {'refresh_token' in session}")
        
        # Set tokens in tt.py module
        print("🔄 Setting tokens in tt.py module")
        if prod_token:
            set_access_token(prod_token)
        if 'refresh_token' in session:
            set_refresh_token(session['refresh_token'])
        
        # Get request parameters
        ticker = request.args.get('ticker', 'SPY').upper()
        expiration_date = request.args.get('expiration_date')
        
        if not expiration_date:
            return jsonify({'error': 'expiration_date parameter is required (format: YYYY-MM-DD)'}), 400
        
        print(f"📞 Calling get_options_chain_by_date() function")
        print(f"📋 Parameters: ticker={ticker}, expiration_date={expiration_date}")
        
        # Call the options chain by date function
        options_info = get_options_chain_by_date(
            ticker=ticker,
            expiration_date=expiration_date
        )
        
        if options_info:
            print(f"✅ Options chain by date retrieved successfully!")
            return jsonify(options_info)
        else:
            print("❌ Options chain by date function returned None")
            return jsonify({'error': 'Options chain by date not available'}), 503
    except Exception as e:
        print(f"💥 Exception in options chain by date retrieval: {e}")
        return jsonify({'error': str(e)}), 500

@app.route('/api/generate-prompt', methods=['POST'])
def generate_prompt():
    """API endpoint to generate and preview the Grok prompt"""
    try:
        token = session.get('prod_access_token') or session.get('access_token')
        if not token:
            return jsonify({'error': 'Production authentication required'}), 401
        
        # Import with dte_manager mock
        import sys
        if 'dte_manager' not in sys.modules:
            sys.modules['dte_manager'] = type(sys)('dte_manager')
            sys.modules['dte_manager'].get_current_dte = lambda: 0
            sys.modules['dte_manager'].dte_manager = type('DTEManager', (), {
                'get_current_dte': lambda self=None: 0,
                'get_dte_config': lambda self, dte=0: {'period': '1d', 'interval': '1m', 'data_points': 100},
                'get_dte_summary': lambda self=None: {'display_name': f'{getattr(self, "current_dte", 0)}DTE' if self else '0DTE'},
                'current_dte': 0,
                'get_dte_display_name': lambda self, dte=0: f'{dte}DTE'
            })()
        
        # Get request data
        data = request.get_json() or {}
        dte = data.get('dte', 0)
        ticker = data.get('ticker', 'SPY')
        
        # Generate the prompt using our enhanced comprehensive analysis system
        try:
            # Import our enhanced analysis functions
            from grok import get_comprehensive_market_data, format_market_analysis_prompt_v7_comprehensive
            
            print(f"🎯 Generating comprehensive analysis for {ticker} with {dte}DTE...")
            
            # Get comprehensive market data using our enhanced system
            market_data = get_comprehensive_market_data(ticker, dte)
            
            # Generate prompt using our enhanced formatting (only takes market_data parameter)
            prompt = format_market_analysis_prompt_v7_comprehensive(market_data)
            
            print(f"✅ Generated enhanced prompt with {len(prompt)} characters of comprehensive analysis")
            
        except Exception as analysis_error:
            print(f"⚠️  Enhanced analysis failed, using fallback: {analysis_error}")
            # Fallback to basic prompt if enhanced analysis fails
            prompt = f"""Analyze the current market conditions for {ticker} with {dte}DTE focus:

Market Analysis Request:
- Ticker: {ticker}
- Days to Expiration: {dte}
- Analysis Type: {"Intraday scalping" if dte == 0 else f"{dte}-day swing trading"}
- Current Time: {datetime.now().strftime('%Y-%m-%d %H:%M:%S EST')}

Please provide comprehensive market analysis with technical indicators, volume analysis, and options chain insights."""

        return jsonify({
            'success': True,
            'prompt': prompt,
            'ticker': ticker,
            'dte': dte
        })
        
    except Exception as e:
        print(f"💥 Exception in prompt generation: {e}")
        return jsonify({'error': str(e)}), 500

@app.route('/api/grok-analysis', methods=['POST'])
def grok_analysis():
    """API endpoint for Grok market analysis"""
    try:
        token = session.get('prod_access_token') or session.get('access_token')
        if not token:
            return jsonify({'error': 'Production authentication required'}), 401
        
        # Ensure tt.py has the token
        set_access_token(token)
        
        # Import grok functions (with error handling for dte_manager)
        try:
            from grok import GrokAnalyzer, get_comprehensive_market_data
        except ImportError as e:
            # Mock dte_manager if needed
            import sys
            if 'dte_manager' not in sys.modules:
                sys.modules['dte_manager'] = type(sys)('dte_manager')
                sys.modules['dte_manager'].get_current_dte = lambda: 0
                sys.modules['dte_manager'].dte_manager = type('DTEManager', (), {
                    'get_current_dte': lambda self=None: 0,
                    'get_dte_config': lambda self, dte=0: {'period': '1d', 'interval': '1m', 'data_points': 100},
                    'get_dte_summary': lambda self=None: {'display_name': f'{getattr(self, "current_dte", 0)}DTE' if self else '0DTE'},
                    'current_dte': 0,
                    'get_dte_display_name': lambda self, dte=0: f'{dte}DTE'
                })()
            from grok import GrokAnalyzer, get_comprehensive_market_data
        
        # Get request data
        data = request.get_json() or {}
        dte = data.get('dte', 0)
        ticker = data.get('ticker', 'SPY')
        
        print(f"🤖 Starting Grok analysis for {ticker} {dte}DTE")
        
        # Create GrokAnalyzer
        analyzer = GrokAnalyzer()
        
        print(f"� Starting comprehensive Grok analysis for {ticker} {dte}DTE...")
        
        # Use the comprehensive analysis method
        grok_response = analyzer.send_analysis_request(ticker, dte)
        
        if grok_response:
            print(f"✅ Grok analysis completed - Response length: {len(grok_response)} characters")
            
            # Cache the Grok response
            session['cached_grok_response'] = {
                'analysis': grok_response,
                'timestamp': datetime.utcnow().strftime('%Y-%m-%d %H:%M:%S'),
                'ticker': ticker,
                'dte': dte
            }
            
            # Parse the trade from Grok response
            parsed_trade = None
            try:
                from trader import GrokResponseParser
                parser = GrokResponseParser()
                trade_signal = parser.parse_grok_response(grok_response)
                
                if trade_signal:
                    # Store parsed trade in memory store (not session to avoid cookie bloat)
                    parsed_trade = {
                        'strategy': trade_signal.strategy_type.value,
                        'underlying': trade_signal.underlying_symbol,
                        'confidence': trade_signal.confidence,  # Fixed: confidence not confidence_score
                        'market_bias': trade_signal.market_bias,
                        'short_strike': trade_signal.short_strike,
                        'long_strike': trade_signal.long_strike,
                        'expiration_date': trade_signal.expiration,  # Fixed: expiration not expiration_date
                        'credit': trade_signal.credit_received,
                        'quantity': 1,  # Default quantity
                        'timestamp': datetime.utcnow().isoformat(),
                        'raw_analysis': grok_response
                    }
                    
                    # Store in memory store instead of session
                    store_trade_data('parsed_trade', parsed_trade)
                    store_trade_data('cached_grok_response', {
                        'analysis': grok_response,
                        'timestamp': datetime.utcnow().strftime('%Y-%m-%d %H:%M:%S'),
                        'ticker': ticker,
                        'dte': dte
                    })
                    
                    print(f"🎯 Trade parsed and stored: {trade_signal.strategy_type.value} on {ticker}")
                    
            except Exception as parse_error:
                print(f"⚠️ Trade parsing failed: {parse_error}")
                # Continue without parsed trade
            
            return jsonify({
                'success': True,
                'analysis': grok_response,
                'ticker': ticker,
                'dte': dte,
                'parsed_trade': parsed_trade
            })
        else:
            print(f"❌ Grok analysis failed")
            return jsonify({'error': 'Grok analysis failed'}), 500
            
    except Exception as e:
        print(f"💥 Exception in Grok analysis: {e}")
        import traceback
        traceback.print_exc()
        return jsonify({'error': str(e)}), 500

@app.route('/api/cached-grok-response')
def cached_grok_response():
    """API endpoint to get cached Grok response"""
    try:
        # Check if there's a cached response in memory store
        cached_response = get_trade_data('cached_grok_response')
        parsed_trade = get_trade_data('parsed_trade')
        
        if cached_response:
            return jsonify({
                'success': True,
                'cached_response': cached_response['analysis'],
                'timestamp': cached_response.get('timestamp', 'Unknown'),
                'ticker': cached_response.get('ticker', 'SPY'),
                'dte': cached_response.get('dte', 0),
                'parsed_trade': parsed_trade
            })
        else:
            return jsonify({
                'success': False,
                'message': 'No cached response available'
            })
            
    except Exception as e:
        print(f"💥 Exception getting cached response: {e}")
        return jsonify({'error': str(e)}), 500

@app.route('/logout', methods=['POST'])
def logout():
    """Logout endpoint - clears session"""
    session.clear()
    return jsonify({'success': True})

# =========================================================================
# TRADE MANAGEMENT SYSTEM
# =========================================================================

@app.route('/trade')
def trade_page():
    """Trade management page with sandbox authentication and parsed trades"""
    try:
        # Check for parsed trade in memory store (not session)
        parsed_trade = get_trade_data('parsed_trade')
        
        # Check sandbox authentication status
        sandbox_authenticated = bool(session.get('sandbox_access_token'))
        
        # Get production authentication status for comparison
        prod_authenticated = bool(session.get('prod_access_token'))
        
        print(f"📊 Trade page loaded - Parsed trade available: {parsed_trade is not None}")
        if parsed_trade:
            print(f"📊 Trade details: {parsed_trade.get('strategy')} on {parsed_trade.get('underlying')}")
        
        return render_template('trade.html',
            parsed_trade=parsed_trade,
            sandbox_authenticated=sandbox_authenticated,
            prod_authenticated=prod_authenticated,
            environment=config.TRADING_MODE
        )
    except Exception as e:
        print(f"❌ Error in trade page: {e}")
        return render_template('trade.html', 
            error=str(e),
            sandbox_authenticated=False,
            prod_authenticated=False
        )

@app.route('/sandbox-auth')
def sandbox_auth():
    """Initiate TastyTrade sandbox OAuth authentication"""
    try:
        # Generate sandbox OAuth URL
        sandbox_auth_url = get_sandbox_oauth_authorization_url()
        if sandbox_auth_url:
            print(f"🔗 Redirecting to sandbox OAuth: {sandbox_auth_url}")
            return redirect(sandbox_auth_url)
        else:
            print("❌ Failed to generate sandbox OAuth URL")
            return redirect('/trade?error=sandbox_auth_failed')
    except Exception as e:
        print(f"❌ Error initiating sandbox auth: {e}")
        return redirect('/trade?error=sandbox_auth_failed')

def get_sandbox_oauth_authorization_url():
    """Generate OAuth2 authorization URL for TastyTrade Sandbox"""
    try:
        print("🧪 TastyTrade Sandbox uses session-based authentication, not OAuth")
        print("� Will authenticate directly with username/password when needed")
        
        sandbox_client_id = config.TT_TRADING_API_KEY   # Sandbox API key
        
        # Use the sandbox-specific redirect URI from config
        sandbox_redirect_uri = config.TT_SANDBOX_REDIRECT_URI
        
        # TastyTrade Sandbox OAuth - use the correct sandbox-specific endpoint
        # Based on working implementation from main branch
        auth_url = "https://cert-my.staging-tasty.works/auth.html"
        
        params = {
            'client_id': sandbox_client_id,
            'redirect_uri': sandbox_redirect_uri,
            'response_type': 'code',
            'scope': 'read trade openid',
            'state': 'sandbox_oauth_state'  # State parameter for sandbox flow
        }
        
        print(f"🔗 Using sandbox OAuth endpoint: {auth_url}")
        print(f"🔑 Client ID: {sandbox_client_id}")
        print(f"🔄 Redirect URI: {sandbox_redirect_uri}")
        
        # Convert to query string
        import urllib.parse
        query_string = urllib.parse.urlencode(params)
        full_auth_url = f"{auth_url}?{query_string}"
        
        print(f"🔗 Generated sandbox OAuth URL: {full_auth_url}")
        return full_auth_url
        
    except Exception as e:
        print(f"❌ Error in sandbox auth setup: {e}")
        return None



@app.route('/zscialespersonal')
def sandbox_oauth_callback_personal():
    """Handle OAuth2 callback from TastyTrade Sandbox - correct redirect URI"""
    code = request.args.get('code')
    state = request.args.get('state')
    error = request.args.get('error')
    
    print(f"🔐 Sandbox OAuth callback received at /zscialespersonal")
    print(f"🔐 Code: {code[:20]}..." if code else "No code")
    print(f"🔐 State: {state}")
    print(f"🔐 Error: {error}" if error else "No error")
    
    if error:
        print(f"❌ Sandbox OAuth error: {error}")
        return redirect('/trade?error=sandbox_auth_failed')
    
    if not code:
        print("❌ No sandbox authorization code received")
        return redirect('/trade?error=no_sandbox_code')
    
    # Exchange code for sandbox token
    print("🔐 Exchanging sandbox code for token...")
    sandbox_token_data = exchange_sandbox_code_for_token(code)
    
    if sandbox_token_data and sandbox_token_data.get('access_token'):
        print("🔐 Successfully received sandbox tokens!")
        
        # Store SANDBOX tokens in session with proper naming
        session['sandbox_access_token'] = sandbox_token_data['access_token']
        if sandbox_token_data.get('refresh_token'):
            session['sandbox_refresh_token'] = sandbox_token_data['refresh_token']
            
        session['sandbox_authenticated_at'] = datetime.utcnow().isoformat()
        print("🧪 Sandbox tokens stored successfully")
            
        print("🔐 Redirecting to trade page...")
        return redirect('/trade')
    else:
        print("🔐 Failed to exchange sandbox code for token")
        return redirect('/trade?error=sandbox_token_failed')

def exchange_sandbox_code_for_token(code):
    """Exchange authorization code for sandbox access token"""
    try:
        sandbox_base_url = config.TT_TRADING_BASE_URL
        sandbox_client_id = config.TT_TRADING_API_KEY
        sandbox_client_secret = config.TT_TRADING_API_SECRET
        sandbox_redirect_uri = config.TT_SANDBOX_REDIRECT_URI
        
        token_url = f"{sandbox_base_url}/oauth/token"
        
        print(f"🔗 Exchanging sandbox code for token: {token_url}")
        print(f"🔑 Sandbox Client ID: {sandbox_client_id[:10]}..." if sandbox_client_id else "❌ No Client ID")
        print(f"🔑 Sandbox Client Secret: {sandbox_client_secret[:10]}..." if sandbox_client_secret else "❌ No Client Secret")
        print(f"🔄 Redirect URI: {sandbox_redirect_uri}")
        
        # Use the same headers format as tt.py
        headers = {
            'Content-Type': 'application/x-www-form-urlencoded'
        }
        
        # Prepare token exchange data - same format as tt.py exchange_code_for_token
        payload = {
            'grant_type': 'authorization_code',
            'code': code,
            'redirect_uri': sandbox_redirect_uri,
            'client_id': sandbox_client_id,
            'client_secret': sandbox_client_secret
        }
        
        print(f"📋 Payload: {payload}")
        
        # Make the token exchange request with proper headers
        response = requests.post(token_url, data=payload, headers=headers)
        
        print(f"📡 Sandbox token response status: {response.status_code}")
        
        if response.status_code == 200:
            token_response = response.json()
            print("✅ Sandbox token exchange successful")
            
            # Log token details (safely)
            if 'access_token' in token_response:
                print(f"📋 Token type: {token_response.get('token_type', 'Unknown')}")
                print(f"⏰ Expires in: {token_response.get('expires_in', 'Unknown')} seconds")
                print(f"🔄 Refresh token received: {'refresh_token' in token_response}")
            
            return token_response
        else:
            print(f"❌ Sandbox token exchange failed: {response.status_code}")
            print(f"📄 Response: {response.text}")
            return None
            
    except Exception as e:
        print(f"💥 Exception during sandbox token exchange: {e}")
        return None

@app.route('/api/execute-trade', methods=['POST'])
def execute_trade():
    """Execute the parsed trade in sandbox environment"""
    try:
        # Check sandbox authentication
        if not session.get('sandbox_access_token'):
            return jsonify({'error': 'Sandbox authentication required'}), 401
            
        # Get the parsed trade from memory store
        parsed_trade = get_trade_data('parsed_trade')
        if not parsed_trade:
            return jsonify({'error': 'No trade available for execution'}), 400
            
        # Import trading components
        from trader import TastyTradeAPI, SpreadTradeBuilder
        
        # Create API instance and authenticate
        api = TastyTradeAPI()
        api.trading_token = session.get('sandbox_access_token')
        
        # Build the order from parsed trade
        builder = SpreadTradeBuilder()
        
        if parsed_trade['strategy'] == 'BULL_PUT_SPREAD':
            order = builder.create_bull_put_spread(
                underlying=parsed_trade['underlying'],
                short_strike=parsed_trade['short_strike'],
                long_strike=parsed_trade['long_strike'],
                expiration_date=parsed_trade['expiration_date'],
                quantity=parsed_trade.get('quantity', 1),
                price=parsed_trade.get('credit', 0.0)
            )
        elif parsed_trade['strategy'] == 'BEAR_CALL_SPREAD':
            order = builder.create_bear_call_spread(
                underlying=parsed_trade['underlying'],
                short_strike=parsed_trade['short_strike'],
                long_strike=parsed_trade['long_strike'],
                expiration_date=parsed_trade['expiration_date'],
                quantity=parsed_trade.get('quantity', 1),
                price=parsed_trade.get('credit', 0.0)
            )
        else:
            return jsonify({'error': f'Unsupported strategy: {parsed_trade["strategy"]}'}), 400
            
        # Submit the order
        result = api.submit_spread_order(order)
        
        if result and result.get('success'):
            # Store execution result
            session['last_execution'] = {
                'timestamp': datetime.utcnow().isoformat(),
                'trade': parsed_trade,
                'result': result,
                'order_id': result.get('order_id')
            }
            
            return jsonify({
                'success': True,
                'message': 'Trade executed successfully',
                'order_id': result.get('order_id'),
                'result': result
            })
        else:
            return jsonify({
                'error': 'Trade execution failed',
                'details': result
            }), 500
            
    except Exception as e:
        print(f"❌ Error executing trade: {e}")
        import traceback
        traceback.print_exc()
        return jsonify({'error': str(e)}), 500

@app.route('/api/auth-status')
def auth_status():
    """Check if user is authenticated with TastyTrade API"""
    try:
        # Check Flask session for production tokens
        prod_token = session.get('prod_access_token') or session.get('access_token')  # backward compatibility
        sandbox_token = session.get('sandbox_access_token')
        
        has_prod_session = prod_token is not None
        has_sandbox_session = sandbox_token is not None
        
        # Check actual TastyTrade API connection
        from tt_data import TastyTradeMarketData
        client = TastyTradeMarketData()
        api_authenticated = client.authenticate()
        
        # Test actual API call if authenticated
        api_working = False
        if api_authenticated:
            try:
                # Try a simple API call to verify connection
                test_data = client.get_market_data_clean('SPY')
                api_working = test_data is not None
            except Exception as e:
                print(f"🔍 API test call failed: {e}")
                api_working = False
        
        return jsonify({
            'authenticated': api_authenticated and api_working,
            'prod_session_active': has_prod_session,
            'sandbox_session_active': has_sandbox_session,
            'api_authenticated': api_authenticated,
            'api_working': api_working,
            'details': {
                'prod_session': has_prod_session,
                'sandbox_session': has_sandbox_session,
                'tt_headers': api_authenticated,
                'api_test': api_working
            }
        })
    except Exception as e:
        print(f"❌ Error checking auth status: {e}")
        return jsonify({
            'authenticated': False,
            'prod_session_active': False,
            'sandbox_session_active': False,
            'api_authenticated': False,
            'api_working': False,
            'error': str(e)
        })

if __name__ == '__main__':
    if config.IS_PRODUCTION:
        # Production settings for Railway
<<<<<<< HEAD
=======
        print("🌍 Starting in PRODUCTION mode...")
>>>>>>> 9f2fdd75
        app.run(
            debug=config.DEBUG,
            host='0.0.0.0',
            port=config.PORT,
            threaded=True
            # No SSL in production - Railway handles TLS termination
        )
    else:
        # Development settings with SSL
<<<<<<< HEAD
=======
        print("🌍 Starting in DEVELOPMENT mode...")
>>>>>>> 9f2fdd75
        app.run(
            debug=config.DEBUG,
            host='0.0.0.0',
            port=config.PORT,
            threaded=True,
            ssl_context=('certs/cert.pem', 'certs/key.pem')
        )<|MERGE_RESOLUTION|>--- conflicted
+++ resolved
@@ -1,23 +1,16 @@
 # Simple Flask app with SSL and TastyTrade OAuth2
 from flask import Flask, render_template, request, redirect, session, jsonify
 from datetime import datetime
-<<<<<<< HEAD
-from tt import get_oauth_authorization_url, exchange_code_for_token, set_access_token, set_refresh_token, get_market_data, get_oauth_token, get_options_chain, get_trading_range, get_options_chain_by_date
-import config
-=======
 from tt import get_oauth_authorization_url, exchange_code_for_token, set_access_token, set_refresh_token, get_oauth_token, get_options_chain, get_trading_range, get_options_chain_by_date, get_options_chain_data
 from tt_data import TastyTradeMarketData
 import config
 import requests
 import uuid
 from collections import defaultdict
->>>>>>> 9f2fdd75
 
 app = Flask(__name__)
 app.secret_key = 'your_secret_key_change_in_production'
 
-<<<<<<< HEAD
-=======
 # In-memory store for trade data to avoid session cookie bloat
 # This could be replaced with Redis or a database for production scaling
 trade_store = defaultdict(dict)
@@ -39,7 +32,6 @@
     session_id = get_user_session_id()
     return trade_store[session_id].get(trade_type)
 
->>>>>>> 9f2fdd75
 # Set Flask configuration based on environment
 app.config['DEBUG'] = config.DEBUG
 app.config['ENV'] = config.FLASK_ENV
@@ -48,8 +40,6 @@
 print(f"🚀 Flask App - Debug Mode: {config.DEBUG}")
 print(f"🚀 Flask App - Port: {config.PORT}")
 
-<<<<<<< HEAD
-=======
 # Helper function for market data using clean architecture
 def get_market_data_clean(ticker='SPY'):
     """Get market data using the clean tt_data.py implementation"""
@@ -93,7 +83,6 @@
             'error': str(e)
         }
 
->>>>>>> 9f2fdd75
 @app.route('/')
 def home():
     """Home page - redirect to login if not authenticated, dashboard if authenticated"""
@@ -1110,10 +1099,7 @@
 if __name__ == '__main__':
     if config.IS_PRODUCTION:
         # Production settings for Railway
-<<<<<<< HEAD
-=======
         print("🌍 Starting in PRODUCTION mode...")
->>>>>>> 9f2fdd75
         app.run(
             debug=config.DEBUG,
             host='0.0.0.0',
@@ -1123,10 +1109,7 @@
         )
     else:
         # Development settings with SSL
-<<<<<<< HEAD
-=======
         print("🌍 Starting in DEVELOPMENT mode...")
->>>>>>> 9f2fdd75
         app.run(
             debug=config.DEBUG,
             host='0.0.0.0',
